--- conflicted
+++ resolved
@@ -1,191 +1,183 @@
-import azure.functions as func
-
-app = func.FunctionApp()
-from json import JSONEncoder
-
-
-class DateTimeEncoder(JSONEncoder):
-    # Override the default method
-    def default(self, obj):
-        import datetime
-
-        if isinstance(obj, (datetime.date, datetime.datetime)):
-            return obj.isoformat()
-
-
-@app.route(route="document-chunking", auth_level=func.AuthLevel.FUNCTION)
-def document_chunking(req: func.HttpRequest) -> func.HttpResponse:
-    import jsonschema
-    import logging
-<<<<<<< HEAD
-
-    logging.info("Invoked document_chunking skill.")
-=======
-    import time
-    
-    logging.info('Invoked document_chunking skill.')
->>>>>>> 6140f3c5
-    try:
-        body = req.get_json()
-        logging.debug(f"REQUEST BODY: {body}")
-        jsonschema.validate(body, schema=get_request_schema())
-
-        if body:
-            start_time = time.time()
-            result = process_documents(body)
-<<<<<<< HEAD
-            logging.info("Finished document_chunking skill.")
-=======
-            end_time = time.time()
-            elapsed_time = end_time - start_time
-            logging.info(f'[document_chunking] Finished document_chunking skill in {elapsed_time:.2f} seconds.')
->>>>>>> 6140f3c5
-            return func.HttpResponse(result, mimetype="application/json")
-        else:
-            error_message = "Invalid body."
-            logging.error(error_message)
-            return func.HttpResponse(error_message, status_code=400)
-    except ValueError as e:
-        error_message = "Invalid body: {0}".format(e)
-        logging.error(error_message)
-        return func.HttpResponse(error_message, status_code=400)
-    except jsonschema.exceptions.ValidationError as e:
-        error_message = "Invalid request: {0}".format(e)
-        logging.error(error_message)
-        return func.HttpResponse(error_message, status_code=400)
-
-
-def format_messages(messages):
-    formatted = [{"message": msg} for msg in messages]
-    return formatted
-
-
-def process_documents(body):
-    import json
-    import logging
-    import os
-    import chunker.chunk_documents_headings
-    import chunker.chunk_documents_raw
-    import chunker.chunk_documents_headings
-
-    values = body["values"]
-    results = {}
-    results["values"] = []
-    use_default_chunking = os.getenv("USE_DEFAULT_CHUNKING", "false")
-    for value in values:
-        # perform operation on each record (document)
-        data = value["data"]
-
-        chunks = []
-        errors = []
-        warnings = []
-
-        output_record = {
-            "recordId": value["recordId"],
-            "data": None,
-            "errors": None,
-            "warnings": None,
-        }
-
-        # Execute the new chunking method if environment variable is set
-        if use_default_chunking == "false":
-            logging.info(f"Chunking (headings) {data['documentUrl'].split('/')[-1]}.")
-            chunks, errors, warnings = chunker.chunk_documents_headings.chunk_document(
-                data
-            )
-
-        elif chunker.chunk_documents_headings.has_supported_file_extension(
-            data["documentUrl"]
-        ):
-            logging.info(
-                f"Chunking (doc intelligence) {data['documentUrl'].split('/')[-1]}."
-            )
-            chunks, errors, warnings = chunker.chunk_documents_headings.chunk_document(
-                data
-            )
-
-        elif chunker.chunk_documents_raw.has_supported_file_extension(
-            data["documentUrl"]
-        ):
-            logging.info(f"Chunking (raw) {data['documentUrl'].split('/')[-1]}.")
-            chunks, errors, warnings = chunker.chunk_documents_raw.chunk_document(data)
-
-        # errors = []
-        # warnings = []å
-        # chunks = [{
-        #             "filepath": '123',
-        #             "chunk_id": 0,
-        #             "offset": 0,
-        #             "length": 0,
-        #             "page": 1,
-        #             "title": "default",
-        #             "category": "default",
-        #             "url": '123',
-        #             "content": data['documentUrl'],
-        #             "contentVector": [0.1] * 1536,
-        #             },
-        #             {
-        #                 "filepath": '123',
-        #                 "chunk_id": 2,
-        #                 "offset": 0,
-        #                 "length": 0,
-        #                 "page": 1,
-        #                 "title": "default",
-        #                 "category": "default",
-        #                 "url": '123',
-        #                 "content": data['documentUrl'],
-        #                 "contentVector": [0.1] * 1536,
-        #             }]
-
-        if len(warnings) > 0:
-            output_record["warnings"] = format_messages(warnings)
-
-        if len(errors) > 0:
-            output_record["errors"] = format_messages(errors)
-
-        if len(chunks) > 0:
-            output_record["data"] = {"chunks": chunks}
-
-        if output_record != None:
-            results["values"].append(output_record)
-
-        return json.dumps(results, ensure_ascii=False, cls=DateTimeEncoder)
-
-
-def get_request_schema():
-    return {
-        "$schema": "http://json-schema.org/draft-04/schema#",
-        "type": "object",
-        "properties": {
-            "values": {
-                "type": "array",
-                "minItems": 1,
-                "items": {
-                    "type": "object",
-                    "properties": {
-                        "recordId": {"type": "string"},
-                        "data": {
-                            "type": "object",
-                            "properties": {
-                                "documentUrl": {"type": "string", "minLength": 1},
-                                "documentContent": {"type": "string"},
-                                "documentSasToken": {"type": "string", "minLength": 1},
-                                "documentContentType": {
-                                    "type": "string",
-                                    "minLength": 1,
-                                },
-                            },
-                            "required": [
-                                "documentContent",
-                                "documentUrl",
-                                "documentSasToken",
-                                "documentContentType",
-                            ],
-                        },
-                    },
-                    "required": ["recordId", "data"],
-                },
-            }
-        },
-        "required": ["values"],
-    }
+import azure.functions as func
+
+app = func.FunctionApp()
+from json import JSONEncoder
+
+
+class DateTimeEncoder(JSONEncoder):
+    # Override the default method
+    def default(self, obj):
+        import datetime
+
+        if isinstance(obj, (datetime.date, datetime.datetime)):
+            return obj.isoformat()
+
+
+@app.route(route="document-chunking", auth_level=func.AuthLevel.FUNCTION)
+def document_chunking(req: func.HttpRequest) -> func.HttpResponse:
+    import jsonschema
+    import logging
+    import time
+    
+    logging.info('Invoked document_chunking skill.')
+
+    try:
+        body = req.get_json()
+        logging.debug(f"REQUEST BODY: {body}")
+        jsonschema.validate(body, schema=get_request_schema())
+
+        if body:
+            start_time = time.time()
+            result = process_documents(body)
+            end_time = time.time()
+            elapsed_time = end_time - start_time
+            logging.info(f'[document_chunking] Finished document_chunking skill in {elapsed_time:.2f} seconds.')
+            return func.HttpResponse(result, mimetype="application/json")
+        else:
+            error_message = "Invalid body."
+            logging.error(error_message)
+            return func.HttpResponse(error_message, status_code=400)
+    except ValueError as e:
+        error_message = "Invalid body: {0}".format(e)
+        logging.error(error_message)
+        return func.HttpResponse(error_message, status_code=400)
+    except jsonschema.exceptions.ValidationError as e:
+        error_message = "Invalid request: {0}".format(e)
+        logging.error(error_message)
+        return func.HttpResponse(error_message, status_code=400)
+
+
+def format_messages(messages):
+    formatted = [{"message": msg} for msg in messages]
+    return formatted
+
+
+def process_documents(body):
+    import json
+    import logging
+    import os
+    import chunker.chunk_documents_headings
+    import chunker.chunk_documents_raw
+    import chunker.chunk_documents_headings
+
+    values = body["values"]
+    results = {}
+    results["values"] = []
+    use_default_chunking = os.getenv("USE_DEFAULT_CHUNKING", "false")
+    for value in values:
+        # perform operation on each record (document)
+        data = value["data"]
+
+        chunks = []
+        errors = []
+        warnings = []
+
+        output_record = {
+            "recordId": value["recordId"],
+            "data": None,
+            "errors": None,
+            "warnings": None,
+        }
+
+        # Execute the new chunking method if environment variable is set
+        if use_default_chunking == "false":
+            logging.info(f"Chunking (headings) {data['documentUrl'].split('/')[-1]}.")
+            chunks, errors, warnings = chunker.chunk_documents_headings.chunk_document(
+                data
+            )
+
+        elif chunker.chunk_documents_headings.has_supported_file_extension(
+            data["documentUrl"]
+        ):
+            logging.info(
+                f"Chunking (doc intelligence) {data['documentUrl'].split('/')[-1]}."
+            )
+            chunks, errors, warnings = chunker.chunk_documents_headings.chunk_document(
+                data
+            )
+
+        elif chunker.chunk_documents_raw.has_supported_file_extension(
+            data["documentUrl"]
+        ):
+            logging.info(f"Chunking (raw) {data['documentUrl'].split('/')[-1]}.")
+            chunks, errors, warnings = chunker.chunk_documents_raw.chunk_document(data)
+
+        # errors = []
+        # warnings = []å
+        # chunks = [{
+        #             "filepath": '123',
+        #             "chunk_id": 0,
+        #             "offset": 0,
+        #             "length": 0,
+        #             "page": 1,
+        #             "title": "default",
+        #             "category": "default",
+        #             "url": '123',
+        #             "content": data['documentUrl'],
+        #             "contentVector": [0.1] * 1536,
+        #             },
+        #             {
+        #                 "filepath": '123',
+        #                 "chunk_id": 2,
+        #                 "offset": 0,
+        #                 "length": 0,
+        #                 "page": 1,
+        #                 "title": "default",
+        #                 "category": "default",
+        #                 "url": '123',
+        #                 "content": data['documentUrl'],
+        #                 "contentVector": [0.1] * 1536,
+        #             }]
+
+        if len(warnings) > 0:
+            output_record["warnings"] = format_messages(warnings)
+
+        if len(errors) > 0:
+            output_record["errors"] = format_messages(errors)
+
+        if len(chunks) > 0:
+            output_record["data"] = {"chunks": chunks}
+
+        if output_record != None:
+            results["values"].append(output_record)
+
+        return json.dumps(results, ensure_ascii=False, cls=DateTimeEncoder)
+
+
+def get_request_schema():
+    return {
+        "$schema": "http://json-schema.org/draft-04/schema#",
+        "type": "object",
+        "properties": {
+            "values": {
+                "type": "array",
+                "minItems": 1,
+                "items": {
+                    "type": "object",
+                    "properties": {
+                        "recordId": {"type": "string"},
+                        "data": {
+                            "type": "object",
+                            "properties": {
+                                "documentUrl": {"type": "string", "minLength": 1},
+                                "documentContent": {"type": "string"},
+                                "documentSasToken": {"type": "string", "minLength": 1},
+                                "documentContentType": {
+                                    "type": "string",
+                                    "minLength": 1,
+                                },
+                            },
+                            "required": [
+                                "documentContent",
+                                "documentUrl",
+                                "documentSasToken",
+                                "documentContentType",
+                            ],
+                        },
+                    },
+                    "required": ["recordId", "data"],
+                },
+            }
+        },
+        "required": ["values"],
+    }